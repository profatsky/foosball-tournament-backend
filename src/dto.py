<<<<<<< HEAD
from datetime import datetime, timezone
=======
from datetime import datetime
from uuid import UUID, uuid4
>>>>>>> 0b28015f

from pydantic import BaseModel, Field


class UserRegistration(BaseModel):
    password: str
    login: str
    nickname: str
    image_path: str | None = None
    created_at = datetime.now()


class UserLogin(BaseModel):
    login: str
    password: str


class User(BaseModel):
    user_id: int
    login: str
    nickname: str
    image_path: str | None = None


<<<<<<< HEAD
class Team(BaseModel):
    team_id: int
    title: str
    image_path: str | None = None
    created_at: datetime
    first_participant_id: int | None = None
    second_participant_id: int | None = None


class Teams(BaseModel):
    team_id: int
    title: str
    image_path: str | None = None
    created_at: datetime
=======
class UserWithPassword(User):
    password: str
>>>>>>> 0b28015f


class Tournament(BaseModel):
    tour_id: int
    title: str
    started_at: datetime = Field(default_factory=lambda _: datetime.now(timezone.utc))
    finished_at: datetime = Field(default_factory=lambda _: datetime.now(timezone.utc))
    description: str
    status: str
    winner_team: Team | None = None


class CreateTournament(BaseModel):
    title: str
<<<<<<< HEAD
    started_at: datetime
    finished_at: datetime
    description: str
    status: str
    winner_id: int | None = None
=======
    image_path: str | None = None
    created_at: datetime
    first_participant_id: int | None = None
    second_participant_id: int | None = None


class TournamentTeam(Team):
    team_number: int


class Match(BaseModel):
    match_uuid: UUID = Field(default_factory=uuid4)
    tour_id: int
    participants: list[TournamentTeam | None] = Field(default_factory=list)
    winner_id: int | None = None
    parent_uuid: UUID | None = None
    started_at: datetime | None = None
>>>>>>> 0b28015f
<|MERGE_RESOLUTION|>--- conflicted
+++ resolved
@@ -1,9 +1,5 @@
-<<<<<<< HEAD
 from datetime import datetime, timezone
-=======
-from datetime import datetime
 from uuid import UUID, uuid4
->>>>>>> 0b28015f
 
 from pydantic import BaseModel, Field
 
@@ -28,7 +24,6 @@
     image_path: str | None = None
 
 
-<<<<<<< HEAD
 class Team(BaseModel):
     team_id: int
     title: str
@@ -43,10 +38,10 @@
     title: str
     image_path: str | None = None
     created_at: datetime
-=======
+
+
 class UserWithPassword(User):
     password: str
->>>>>>> 0b28015f
 
 
 class Tournament(BaseModel):
@@ -61,17 +56,11 @@
 
 class CreateTournament(BaseModel):
     title: str
-<<<<<<< HEAD
     started_at: datetime
     finished_at: datetime
     description: str
     status: str
     winner_id: int | None = None
-=======
-    image_path: str | None = None
-    created_at: datetime
-    first_participant_id: int | None = None
-    second_participant_id: int | None = None
 
 
 class TournamentTeam(Team):
@@ -84,5 +73,4 @@
     participants: list[TournamentTeam | None] = Field(default_factory=list)
     winner_id: int | None = None
     parent_uuid: UUID | None = None
-    started_at: datetime | None = None
->>>>>>> 0b28015f
+    started_at: datetime | None = None